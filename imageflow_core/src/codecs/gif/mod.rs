use std;
use crate::for_other_imageflow_crates::preludes::external_without_std::*;
use crate::ffi;
use crate::{Context, CError,  Result, JsonResponse};
use crate::ffi::BitmapBgra;
use imageflow_types::collections::AddRemoveSet;
use crate::io::IoProxy;
use uuid::Uuid;
use imageflow_types::{IoDirection, PixelLayout};
use super::*;
use std::any::Any;
mod disposal;
mod subimage;
mod screen;
mod bgra;
use self::bgra::BGRA8;
use self::screen::Screen;
use crate::gif::Frame;
use crate::gif::SetParameter;
use std::rc::Rc;
use crate::io::IoProxyProxy;
use crate::io::IoProxyRef;
use crate::graphics::bitmaps::{BitmapKey, ColorSpace, BitmapCompositing};

pub struct GifDecoder{
    reader: ::gif::Reader<IoProxy>,
    screen: Screen,
    buffer: Option<Vec<u8>>,
    last_frame: Option<Frame<'static>>,
    next_frame: Option<Frame<'static>>
}

impl GifDecoder {
    pub fn create(c: &Context, io: IoProxy, io_id: i32) -> Result<GifDecoder> {

        let mut decoder = ::gif::Decoder::new(io);

        // Important:
        decoder.set(::gif::ColorOutput::Indexed);

        let reader = decoder.read_info().map_err(|e| FlowError::from(e).at(here!()))?;

        let screen = Screen::new(&reader);

        Ok(GifDecoder{
            reader,
            screen,
            buffer: None,
            last_frame: None,
            next_frame: None
        })
    }

    fn read_next_frame_info(&mut self) -> Result<()>{
        self.last_frame = self.next_frame.take();
        // Currently clones local palette
        self.next_frame = self.reader.next_frame_info().map_err(|e| FlowError::from(e).at(here!()))?.cloned();
        Ok(())
    }


    fn create_bitmap_from_screen(&self, c: &Context) -> Result<BitmapKey>{
        // Create output bitmap and copy to it
        unsafe {
            let w = self.screen.width;
            let h = self.screen.height;
<<<<<<< HEAD
            let copy = BitmapBgra::create(c,
                                          w as u32,
                                          h as u32,
                                          ffi::PixelFormat::Bgra32,
                                          s::Color::Transparent)
                .map_err(|e| e.at(here!()))?;
            let copy_mut = &mut *copy;
=======

            let mut bitmaps = c.borrow_bitmaps_mut()
                .map_err(|e| e.at(here!()))?;

            let bitmap_key = bitmaps.create_bitmap_u8(w as u32,
                                        h as u32,
                                    PixelLayout::BGRA,
                                    false,
                                    true,
                                    ColorSpace::StandardRGB,
                                    BitmapCompositing::ReplaceSelf)
                .map_err(|e| e.at(here!()))?;

            let mut bitmap = bitmaps
                .try_borrow_mut(bitmap_key)
                .map_err(|e| e.at(here!()))?;

            let mut copy = bitmap.get_window_u8().unwrap()
                                .to_bitmap_bgra()?;
            let copy_mut = &mut copy;
>>>>>>> f0ff9bef

            for row in 0..h{
                let to_row: &mut [BGRA8] = std::slice::from_raw_parts_mut(copy_mut.pixels.offset(copy_mut.stride as isize * row as isize) as *mut BGRA8, w as usize);
                to_row.copy_from_slice(&self.screen.pixels[row * w..(row + 1) * w]);
            }
            Ok(bitmap_key)
        }
    }
    pub fn current_frame(&self) -> Option<&Frame>{
        self.last_frame.as_ref()
    }

    pub fn get_repeat(&self) -> Option<::gif::Repeat>{
        // TODO: Fix hack - gif crate doesn't allow reading this
        Some(::gif::Repeat::Infinite)
    }
}


impl Decoder for GifDecoder {
    fn initialize(&mut self, c: &Context) -> Result<()> {
        Ok(())
    }

    fn get_scaled_image_info(&mut self, c: &Context) -> Result<s::ImageInfo>{
        self.get_unscaled_image_info(c)
    }
    fn get_unscaled_image_info(&mut self, c: &Context) -> Result<s::ImageInfo> {
        Ok(s::ImageInfo {
            frame_decodes_into: s::PixelFormat::Bgra32,
            image_width: i32::from(self.reader.width()),
            image_height: i32::from(self.reader.height()),
//            current_frame_index: 0,
//            frame_count: 1,
            // We would have to read in the entire GIF to know!
            preferred_mime_type: "image/gif".to_owned(),
            preferred_extension: "gif".to_owned()
        })
    }

    fn get_exif_rotation_flag(&mut self, c: &Context) -> Result<Option<i32>> {
        Ok(None)
    }

    fn tell_decoder(&mut self, c: &Context, tell: s::DecoderCommand) -> Result<()> {
        Ok(())
    }

    fn read_frame(&mut self, c: &Context) -> Result<BitmapKey> {
        // Ensure next_frame is present (only called for first frame)
        if self.next_frame.is_none() {
            self.read_next_frame_info().map_err(|e| e.at(here!()))?;
        }

        {
            // Grab a reference
            let frame = self.next_frame.as_ref().ok_or_else(|| nerror!(ErrorKind::InvalidOperation, "read_frame was called without a frame available"))?;

            //Prepare our reusable buffer
            let buf_size = self.reader.width() as usize * self.reader.height() as usize;

            let buf_mut = self.buffer.get_or_insert_with(|| vec![0; buf_size]);
            let slice = &mut buf_mut[..self.reader.buffer_size()];

            unsafe {
                ptr::write_bytes(slice.as_mut_ptr(), 0, slice.len() - 1);
            }
            //Read into that buffer
            self.reader.read_into_buffer(slice).map_err(|e| FlowError::from(e).at(here!()))?;

            // Render / apply disposal
            //TODO: allocs: Disposal currently allocates a new copy every blit (for previous frame)
            self.screen.blit(frame, slice).map_err(|e| nerror!(ErrorKind::GifDecodingError, "{:?}", e))?; //Missing palette?
        }
        // Try to read the next frame;
        self.read_next_frame_info().map_err(|e| e.at(here!()))?;


        self.create_bitmap_from_screen(c)
    }
    fn has_more_frames(&mut self) -> Result<bool> {
        Ok(self.next_frame.is_some())
    }
    fn as_any(&self) -> &dyn Any {
        self as &dyn Any
    }
}

pub trait EasyEncoder{
    fn write_frame(&mut self, w: &mut dyn Write, c: &Context, bitmap_key: BitmapKey) -> Result<s::EncodeResult>;
}


pub struct EncoderAdapter<T> where T: EasyEncoder{
    io_id: i32,
    encoder: T,
    io_ref: Rc<RefCell<IoProxy>>,
}
impl<T> EncoderAdapter<T>  where T: EasyEncoder{
    pub(crate) fn create(io: IoProxy, encoder: T) -> EncoderAdapter<T>{
        let io_id = io.io_id();
        let io_ref = Rc::new(RefCell::new(io));

        EncoderAdapter {
            io_id,
            io_ref: io_ref.clone(),
            encoder
        }
    }

    fn get_io_ref(&self) -> Rc<RefCell<IoProxy>>{
        self.io_ref.clone()
    }
}

impl<T> Encoder for EncoderAdapter<T>  where T: EasyEncoder{
    fn write_frame(&mut self, c: &Context, preset: &s::EncoderPreset, bitmap_key: BitmapKey,  decoder_io_ids: &[i32]) -> Result<s::EncodeResult> {
        let io_proxy = IoProxyProxy(self.io_ref.clone());

        self.encoder.write_frame(&mut IoProxyProxy(self.io_ref.clone()), c,  bitmap_key)
            .map_err(|e|e.at(here!())).and_then(|mut r| {
            r.io_id = self.io_id;
            match r.bytes {
                s::ResultBytes::ByteArray(vec) => {
                    let _ = IoProxyProxy(self.io_ref.clone()).write_all(&vec).map_err(|e| FlowError::from_encoder(e).at(here!()))?;
                    r.bytes = s::ResultBytes::Elsewhere;
                    Ok(r)
                },
                _ => Ok(r)

            }
        })
    }

    fn get_io(&self) -> Result<IoProxyRef> {
        Ok(IoProxyRef::Ref(self.io_ref.borrow()))
    }
}
pub struct GifEncoder{
    io_id: i32,
    encoder: ::gif::Encoder<IoProxyProxy>,
    io_ref: Rc<RefCell<IoProxy>>,
    frame_ix: i32
}

impl GifEncoder{
    pub(crate) fn create(c: &Context, preset: &s::EncoderPreset, io: IoProxy, first_frame_key: BitmapKey) -> Result<GifEncoder>{
        let bitmaps = c.borrow_bitmaps()
            .map_err(|e| e.at(here!()))?;

        let bitmap = bitmaps.try_borrow_mut(first_frame_key)
            .map_err(|e| e.at(here!()))?;

        if !c.enabled_codecs.encoders.contains(&NamedEncoders::GifEncoder){
            return Err(nerror!(ErrorKind::CodecDisabledError, "The gif encoder has been disabled"));
        }
        let io_id = io.io_id();
        let io_ref = Rc::new(RefCell::new(io));

        Ok(GifEncoder{
            io_id,
            io_ref: io_ref.clone(),
            // Global color table??
            encoder: ::gif::Encoder::new(IoProxyProxy(io_ref), bitmap.w() as u16, bitmap.h() as u16, &[]).map_err(|e| FlowError::from_encoder(e).at(here!()))?,
            frame_ix: 0
        })
    }
}

impl Encoder for GifEncoder{
    fn write_frame(&mut self, c: &Context, preset: &s::EncoderPreset, bitmap_key: BitmapKey, decoder_io_ids: &[i32]) -> Result<s::EncodeResult> {

        let mut decoded_frame = None;
        let mut repeat = None;
        for io_id in decoder_io_ids{

            let mut codec = c.get_codec(*io_id).map_err(|e| e.at(here!()))?;
            let gif_decoder = codec.get_decoder().map_err(|e| e.at(here!()))?.as_any().downcast_ref::<GifDecoder>();

            if let Some(d) = gif_decoder {

                repeat = d.get_repeat();
                decoded_frame = d.last_frame.clone(); //TODO: clones local palette; expensive, not used
                break;
            }
        }

//        eprintln!("decoders: {:?}, found_frame: {}", decoder_io_ids, decoded_frame.is_some() );

        unsafe {

            let bitmaps = c.borrow_bitmaps()
                .map_err(|e| e.at(here!()))?;

            let mut bitmap = bitmaps.try_borrow_mut(bitmap_key)
                .map_err(|e| e.at(here!()))?;

            let mut frame = bitmap.get_window_u8()
                .ok_or_else(|| nerror!(ErrorKind::InvalidBitmapType))?
                .to_bitmap_bgra().map_err(|e| e.at(here!()))?;

            let mut pixels = Vec::new();
            pixels.extend_from_slice(frame.pixels_slice_mut().expect("Frame must have pixel buffer"));

            let mut f = match frame.fmt {
                crate::ffi::PixelFormat::Bgr24 => Ok(from_bgr_with_stride(frame.w as u16, frame.h as u16, &pixels, frame.stride as usize)),
                crate::ffi::PixelFormat::Bgra32 => Ok(from_bgra_with_stride(frame.w as u16, frame.h as u16, &mut pixels, frame.stride as usize)),
                crate::ffi::PixelFormat::Bgr32 => Ok(from_bgrx_with_stride(frame.w as u16, frame.h as u16, &mut pixels, frame.stride as usize)),
                other =>  Err(nerror!(ErrorKind::InvalidArgument, "PixelFormat {:?} not supported for gif encoding", frame.fmt))
            }?;

            if let Some(from) = decoded_frame{
                f.delay = from.delay;
                f.needs_user_input = from.needs_user_input;
            }
            if self.frame_ix == 0 {
                // Only write before any frames
                if let Some(r) = repeat {
//                    eprintln!("Writing repeat");
                    self.encoder.write_extension(::gif::ExtensionData::Repetitions(r)).map_err(|e| FlowError::from_encoder(e).at(here!()))?;
                }else{
//                    eprintln!("Skipping repeat");
                }
            }




            // TODO: Overhaul encoding
            // delay
            // dispose method
            // rect
            // transparency??

            self.encoder.write_frame(&f).map_err(|e| FlowError::from_encoder(e).at(here!()))?;

            self.frame_ix+=1;
            Ok(
                s::EncodeResult{
                    w: frame.w as i32,
                    h: frame.h as i32,
                    io_id: self.io_id,
                    bytes: ::imageflow_types::ResultBytes::Elsewhere,
                    preferred_extension: "gif".to_owned(),
                    preferred_mime_type: "image/gif".to_owned()
                }
            )
        }
    }
    fn get_io(&self) -> Result<IoProxyRef> {
        Ok(IoProxyRef::Ref(self.io_ref.borrow()))
    }
}


fn remove_padding(width: u16, pixels: &[u8], stride: usize) -> Vec<u8>{
    pixels.chunks(stride).flat_map(|s| s[0..width as usize * 4].iter().cloned()).collect()
}
/// Creates a frame from pixels in RGBA format.
///
/// *Note: This method is not optimized for speed.*
pub fn from_bgra_with_stride(width: u16, height: u16, pixels: &mut [u8], stride: usize) -> ::gif::Frame<'static> {
    let mut without_padding = remove_padding(width, pixels, stride);
    for pix in without_padding.chunks_mut(4) {
        pix.swap(0,2);
        if pix[3] < 0x10{
            pix[0] = 0;
            pix[1] = 0;
            pix[2] = 0;
            pix[3] = 0;
        }
    }
    ::gif::Frame::from_rgba(width, height, &mut without_padding)
}

pub fn from_bgrx_with_stride(width: u16, height: u16, pixels: &mut [u8], stride: usize) -> ::gif::Frame<'static> {
    let mut without_padding = remove_padding(width, pixels, stride);

    for pix in without_padding.chunks_mut(4) {
        pix.swap(0,2);
        pix[3] = 0xFF;
    }
    ::gif::Frame::from_rgba(width, height, &mut without_padding)
}



/// Creates a frame from pixels in RGB format.
///
/// *Note: This method is not optimized for speed.*
pub fn from_bgr_with_stride(width: u16, height: u16, pixels: &[u8], stride: usize) -> ::gif::Frame<'static> {
    let mut without_padding = remove_padding(width, pixels, stride);
    for pix in without_padding.chunks_mut(3) {
        pix.swap(0,2);
    }
    ::gif::Frame::from_rgb(width, height, &without_padding)
}<|MERGE_RESOLUTION|>--- conflicted
+++ resolved
@@ -64,15 +64,6 @@
         unsafe {
             let w = self.screen.width;
             let h = self.screen.height;
-<<<<<<< HEAD
-            let copy = BitmapBgra::create(c,
-                                          w as u32,
-                                          h as u32,
-                                          ffi::PixelFormat::Bgra32,
-                                          s::Color::Transparent)
-                .map_err(|e| e.at(here!()))?;
-            let copy_mut = &mut *copy;
-=======
 
             let mut bitmaps = c.borrow_bitmaps_mut()
                 .map_err(|e| e.at(here!()))?;
@@ -93,7 +84,6 @@
             let mut copy = bitmap.get_window_u8().unwrap()
                                 .to_bitmap_bgra()?;
             let copy_mut = &mut copy;
->>>>>>> f0ff9bef
 
             for row in 0..h{
                 let to_row: &mut [BGRA8] = std::slice::from_raw_parts_mut(copy_mut.pixels.offset(copy_mut.stride as isize * row as isize) as *mut BGRA8, w as usize);
