--- conflicted
+++ resolved
@@ -143,15 +143,6 @@
         unsafe {
             let w = self.output_width().unwrap();
             let h = self.output_height().unwrap();
-<<<<<<< HEAD
-            let copy = BitmapBgra::create(c,
-                                          w as u32,
-                                          h as u32,
-                                          ffi::PixelFormat::Bgra32,
-                                          s::Color::Transparent)
-                .map_err(|e| e.at(here!()))?;
-
-=======
 
             let mut bitmaps = c.borrow_bitmaps_mut()
                 .map_err(|e| e.at(here!()))?;
@@ -172,7 +163,6 @@
 
             let copy = bitmap.get_window_u8().unwrap()
                 .to_bitmap_bgra()?;
->>>>>>> f0ff9bef
 
 
             // Specify the desired output colorspace:
