use crate::Context;
use crate::flow::definitions::*;
use crate::internal_prelude::works_everywhere::*;
use petgraph::dot::Dot;
use std::process::Command;
use super::visualize::{notify_graph_changed, GraphRecordingUpdate, GraphRecordingInfo};
use petgraph::EdgeDirection;
use rustc_serialize::base64;
use rustc_serialize::base64::ToBase64;
use imageflow_helpers::timeywimey::precise_time_ns;

pub struct Engine<'a> {
    c: &'a mut Context,
    g: Graph,
    more_frames: bool,
}

impl<'a> Engine<'a> {

    pub fn create(context: &'a mut Context, g: Graph) -> Engine<'a> {
        Engine {
            c: context,
            g,
            more_frames: false,
        }
    }

    pub fn ctx(&self) -> OpCtx{
        OpCtx{
            c: self.c,
            graph: &self.g
        }
    }

    pub fn validate_graph(&self) -> Result<()> {
        for node_index in (0..self.g.node_count()).map(NodeIndex::new) {
            let n = self.g.node_weight(node_index).unwrap();

            let (req_edges_in, req_edges_out) = n.def.edges_required(&n.params).unwrap();

            let outbound_count = self.g
                .graph()
                .edges_directed(node_index, EdgeDirection::Outgoing).count();

            let input_count = self.g
                .graph()
                .edges_directed(node_index, EdgeDirection::Incoming).filter(|&e| e.weight() == &EdgeKind::Input).count();

            let canvas_count = self.g
                .graph()
                .edges_directed(node_index, EdgeDirection::Incoming).filter(|&e| e.weight() == &EdgeKind::Canvas).count();


            let inputs_failed = match req_edges_in {
                EdgesIn::NoInput if input_count > 0 || canvas_count > 0 => true,
                EdgesIn::Arbitrary { canvases, inputs, .. } if input_count != inputs as usize || canvas_count != canvases as usize => true,
                EdgesIn::OneInput if input_count != 1 && canvas_count != 0 => true,
                EdgesIn::OneInputOneCanvas if input_count != 1 && canvas_count != 1 => true,
                EdgesIn::OneOptionalInput if canvas_count != 0 && (input_count != 0 && input_count != 1) => true,
                _ =>                false
            };

            let result = if let Err(e) = n.def.validate_params(&n.params) {
                Err(e)
            } else if inputs_failed {
                Err(nerror!(crate::ErrorKind::InvalidNodeConnections, "Node type {} requires {:?}, but had {} inputs, {} canvases.", n.def.name(), req_edges_in, input_count, canvas_count))
            } else if req_edges_out != EdgesOut::Any && outbound_count > 0 {
                Err(nerror!(crate::ErrorKind::InvalidNodeConnections, "Node type {} prohibits child nodes, but had {} outbound edges.", n.def.name(), outbound_count))
            } else{
                Ok(())
            };
            if let Err(e) = result{
                return Err(e.with_ctx(&self.ctx(),node_index))
            }
        }
        Ok(())
    }

    pub fn execute_many(&mut self) -> Result<s::BuildPerformance> {
        let graph_copy = self.g.clone();
        let mut vec = Vec::with_capacity(1);
        loop {
            let (more, p) = self.execute()?;
            vec.push(p);
            if !more {
                return Ok(s::BuildPerformance{ frames: vec });
            } else {
                //TODO: free unused bitmaps from self.g
                self.g = graph_copy.clone();
            }
        }
    }


    /// This function is a legacy mess. The work duplication isn't terrible, but a cleaner
    /// implementation is definitely possible.
    ///
    /// We also don't yet implement graph-comprehensive optimizations, like reducing a no-op
    /// to copying encoded bytes.
    fn execute(&mut self) -> Result<(bool, s::FramePerformance)> {

        let start = precise_time_ns();
        self.more_frames = false;
        self.validate_graph()?;
        self.notify_graph_changed()?;

        self.request_decoder_commands()?;

        let mut passes = 0;
        loop {
            if self.graph_fully_executed() {
                break;
            }

            if passes >= self.c.max_calc_flatten_execute_passes {
                {
                    self.notify_graph_complete()?;
                }
                eprintln!("{:#?}", self.g);
                panic!("Maximum graph passes exceeded");
                //            error_msg!(c, FlowStatusCode::MaximumGraphPassesExceeded);
                //            return false;
            }
            self.request_decoder_commands()?;

            self.populate_dimensions_where_certain()?;
            self.notify_graph_changed()?;

            self.graph_pre_optimize_flatten()?;
            self.notify_graph_changed()?;

            self.request_decoder_commands()?;

            self.graph_pre_optimize_flatten()?;
            self.notify_graph_changed()?;

            self.request_decoder_commands()?;


            self.populate_dimensions_where_certain()?;
            self.notify_graph_changed()?;

            // graph_optimize()?;
            self.notify_graph_changed()?;

            self.populate_dimensions_where_certain()?;
            self.notify_graph_changed()?;

            self.populate_dimensions_where_certain()?;
            self.notify_graph_changed()?;

            self.validate_graph()?;

            self.graph_execute()?;
            passes += 1;

            self.notify_graph_changed()?;
        }

        self.notify_graph_complete()?;



        let mut perf : Vec<s::NodePerf> = self.g.node_weights_mut().map(|n| s::NodePerf{ wall_microseconds: ( n.cost.wall_ns as f64 / 1000f64).round() as u64, name: n.def.name().to_owned()}).collect();
        perf.sort_by_key(|p| p.wall_microseconds);
        perf.reverse();


        let total_node_ns = self.g.node_weights_mut().map(|n|  n.cost.wall_ns).sum::<u64>();
        let total_ns = precise_time_ns() - start;
        let wall_microseconds = (total_ns as f64 / 1000f64).round() as u64;
        let overhead_microseconds = ((total_ns as i64 - total_node_ns as i64) as f64 / 1000f64).round() as i64;

        Ok((self.more_frames, s::FramePerformance{nodes: perf, wall_microseconds, overhead_microseconds}))
    }


    pub fn request_decoder_commands(&mut self) -> Result<()> {
        self.notify_graph_changed()?;

        for index in 0..self.g.node_count() {

            let result = {
                let n = self.g
                    .node_weight(NodeIndex::new(index))
                    .unwrap();
                n.def.tell_decoder(&n.params)
            };

            let result_value = {
                let ctx = self.op_ctx_mut();
                result.map_err( |e| e.at(here!()).with_ctx_mut(&ctx,NodeIndex::new(index)))?
            };

            if let Some((io_id, commands)) = result_value {
                for c in commands {
                    self.c.tell_decoder(io_id, c.to_owned()).unwrap();
                }
            }
        }

        Ok(())
    }

    pub fn invalidate_all_graph_estimates(&mut self) -> Result<()>{

        for index in 0..self.g.node_count() {
            self.g.node_weight_mut(NodeIndex::new(index))
                    .unwrap().frame_est = FrameEstimate::None;
        }
        Ok(())
    }


    fn assign_stable_ids(&mut self) -> Result<()> {
        // Assign stable IDs;
        for index in 0..self.g.node_count() {
            let weight = self.g.node_weight_mut(NodeIndex::new(index)).unwrap();
            if weight.stable_id < 0 {
                weight.stable_id = self.c.next_stable_node_id;
                self.c.next_stable_node_id += 1;
            }
        }
        Ok(())
    }


    fn notify_graph_changed(&mut self) -> Result<()> {
        self.assign_stable_ids()?;

        let info = GraphRecordingInfo {
            debug_job_id: self.c.debug_job_id,
            record_graph_versions: self.c.graph_recording.record_graph_versions.unwrap_or(false),
            current_graph_version: self.c.next_graph_version,
            render_graph_versions: self.c.graph_recording.record_graph_versions.unwrap_or(false),
            maximum_graph_versions: 100,
        };
        let update = notify_graph_changed(self.c,&mut self.g, &info)?;
        if let Some(GraphRecordingUpdate { next_graph_version }) = update {
            self.c.next_graph_version = next_graph_version;
        }
        Ok(())
    }

    fn notify_graph_complete(&mut self) -> Result<()> {
        if self.c.next_graph_version > 0 && self.c.graph_recording.record_graph_versions.unwrap_or(false) {
            let prev_filename =
                format!("job_{}_graph_version_{}.dot",
                        self.c.debug_job_id,
                        self.c.next_graph_version - 1);

            super::visualize::render_dotfile_to_png(&prev_filename);
        }
        Ok(())
    }

    fn validate_frame_size(est: FrameEstimate, security: &imageflow_types::ExecutionSecurity) -> Result<()>{
        // Validate frame size
        let info = match est{
            FrameEstimate::Some(info) => Some(info),
            FrameEstimate::UpperBound(info) => Some(info),
            _ => None
        };
        if let Some(frame_info) = info{
            let max_frame_size = security.max_frame_size.clone()
                .expect("Context.security.max_frame_size required");
            if max_frame_size.w.leading_zeros() == 0 ||
                max_frame_size.h.leading_zeros() == 0{
                return Err(nerror!(ErrorKind::SizeLimitExceeded, "max_frame_size values overflow an i32"));
            }
            if frame_info.w > max_frame_size.w as i32 {
                return Err(nerror!(ErrorKind::SizeLimitExceeded, "Frame width {} exceeds max_frame_size.w {}", frame_info.w, max_frame_size.w))
            }
            if frame_info.h > max_frame_size.h as i32 {
                return Err(nerror!(ErrorKind::SizeLimitExceeded, "Frame height {} exceeds max_frame_size.h {}", frame_info.h, max_frame_size.h))
            }
            let megapixels = frame_info.w as f32 * frame_info.h as f32 / 1000000f32;
            if megapixels > max_frame_size.megapixels {
                return Err(nerror!(ErrorKind::SizeLimitExceeded, "Frame megapixels {} exceeds max_frame_size.megapixels {}", megapixels, max_frame_size.megapixels))
            }
        }
        Ok(())
    }

    pub fn estimate_node(&mut self, node_id: NodeIndex) -> Result<FrameEstimate> {
        let now = precise_time_ns();
        let mut ctx = self.op_ctx_mut();

        // Invoke estimation
        // If not implemented, estimation is impossible
        let result = match ctx.weight(node_id).def.estimate(&mut ctx, node_id){
            Err(FlowError {kind: ErrorKind::MethodNotImplemented, ..}) => {
                Ok(FrameEstimate::Impossible)
            }
            other => other
        }.map_err( |e| e.at(here!()).with_ctx_mut(&ctx,node_id));

        if let Ok(v) = result {
            ctx.weight_mut(node_id).frame_est = v;

            Engine::validate_frame_size(v, &ctx.c.security)?;
        }

        ctx.weight_mut(node_id).cost.wall_ns += precise_time_ns() - now;
        result
    }

    pub fn estimate_node_recursive(&mut self, node_id: NodeIndex, recurse_limit: i32) -> Result<FrameEstimate> {
        if recurse_limit < 0 {
            panic!("Hit node estimation recursion limit");
        }

        // If we're already done, no need
        if let FrameEstimate::Some(info) = self.g.node_weight(node_id).unwrap().frame_est {
            return Ok(FrameEstimate::Some(info));
        }

        // Otherwise let's try again
        let inputs_good = inputs_estimated(&self.g, node_id);
        if !inputs_good {
            // TODO: support UpperBound eventually; for now, use Impossible until all nodes implement
            let give_up = inputs_estimates(&self.g, node_id).iter().any(|est| match *est {
                FrameEstimate::Impossible |
                FrameEstimate::UpperBound(_) => true,
                _ => false,
            });

            // If it's possible, let's try to estimate parent nodes
            // This is problematic if we want a single call to 'fix' all Impossible nodes.
            // For nodes already populated by Impossible/UpperBound, they will have to be called directly.
            // We won't retry them recursively
            if !give_up {

                let input_indexes = self.g
                    .parents(node_id)
                    .iter(&self.g)
                    .map(|(edge_ix, ix)| ix)
                    .collect::<Vec<NodeIndex>>();

                // println!("Estimating recursively {:?}", input_indexes);
                for ix in input_indexes {

                    let _ = self.estimate_node_recursive(ix, recurse_limit -1)?;
                }
            }

            if give_up || !inputs_estimated(&self.g, node_id) {
                self.g.node_weight_mut(node_id).unwrap().frame_est = FrameEstimate::Impossible;
                return Ok(FrameEstimate::Impossible);
            }
        }
        // Should be good on inputs here
        match self.estimate_node(node_id)  {
            Ok(FrameEstimate::None) => {
                panic!("Node estimation misbehaved on {}. Cannot leave FrameEstimate::None, must chose an alternative",
                       self.g.node_weight(node_id).unwrap().def.name());
            },
            Ok(FrameEstimate::InvalidateGraph) => {
                self.invalidate_all_graph_estimates()?;

                // Restore this one nodes' estimate
                self.g.node_weight_mut(node_id).unwrap().frame_est = FrameEstimate::InvalidateGraph;

                self.estimate_node_recursive(node_id, recurse_limit -1)
            },
            other => other
        }
    }

    pub fn populate_dimensions_where_certain(&mut self) -> Result<()> {

        for ix in 0..self.g.node_count() {
            // If any node returns FrameEstimate::Impossible, we might as well move on to execution pass.
            let _ = self.estimate_node_recursive(NodeIndex::new(ix), 100)?;
        }

        Ok(())
    }

    // invoke_estimated_or_non_estimable_nodes
    fn graph_pre_optimize_flatten(&mut self) -> Result<()> {


        // Just find all nodes that offer the given function and whose parents are completed
        // Try to estimate if not already complete
        // TODO: support other values for FrameEstimate
        // TODO: Compare Node value; should differ afterwards
        loop {
            let mut next = None;
            for ix in 0..(self.g.node_count()) {
                let nix = NodeIndex::new(ix);
                let def = self.g
                    .node_weight(nix)
                    .unwrap()
                    .def;
                if def.can_expand() && self.parents_complete(nix) {
                    if let FrameEstimate::Some(_) = self.g
                        .node_weight(nix)
                        .unwrap()
                        .frame_est {} else {
                        //Try estimation one last time if it didn't happen yet
                        let _ = self.estimate_node_recursive(nix, 100).map_err(|e| e.at(here!()))?;
                    }
                    next = Some((nix, def));
                    break;
                }
            }
            match next {
                None => return Ok(()),
                Some((next_ix, def)) => {
                    let more_frames = {
                        let mut ctx = self.op_ctx_mut();
                        def.expand(&mut ctx, next_ix).map_err(|e| e.with_ctx_mut(&ctx, next_ix).at(here!()))?;
                        ctx.more_frames.get()
                    };
                    self.more_frames = self.more_frames || more_frames;
                }
            }

        }
    }



    fn parents_complete(&self, ix: NodeIndex) -> bool{
        self.g
            .parents(ix)
            .iter(&self.g)
            .all(|(ex, parent_ix)| {
                self.g.node_weight(parent_ix).unwrap().result != NodeResult::None
            })
    }
    fn parents_estimated(&self, ix: NodeIndex) -> bool{
        self.g
            .parents(ix)
            .iter(&self.g)
            .all(|(ex, parent_ix)| {
                if let FrameEstimate::Some(_) = self.g.node_weight(parent_ix).unwrap().frame_est
                    { true } else { false }
            })
    }




    pub fn graph_execute(&mut self) -> Result<()> {
        // Find nodes with fn_execute, which also have been estimated, and whose parents are complete
        // AND who are not already complete
        loop {
            let mut next = None;
            for ix in 0..(self.g.node_count()) {
                let index = NodeIndex::new(ix);
                let def = self.g.node_weight(index).unwrap().def;
                if def.can_execute() {
                    if self.g.node_weight(index).unwrap().result ==
                        NodeResult::None && self.parents_complete(index) {

                        if  self.g
                            .node_weight(index)
                            .unwrap()
                            .frame_est.is_none(){

                            let _ = self.estimate_node_recursive(index,100).map_err(|e| e.at(here!()))?;
                        }
                        next = Some((index, def));
                        break;
                    }

                } else if !def.can_expand(){
                    return Err(nerror!(crate::ErrorKind::MethodNotImplemented, "Nodes must can_execute() or can_expand(). {:?} does neither", def).into());
                }
            }
            match next {
                None => return Ok(()),
                Some((next_ix, def)) => {
                    let more_frames = {
                        let now = precise_time_ns();
                        let mut ctx = self.op_ctx_mut();
                        let result = def.execute(&mut ctx, next_ix).map_err(|e| e.with_ctx_mut(&ctx, next_ix).at(here!()))?;

                        if result == NodeResult::None {
                            return Err(nerror!(crate::ErrorKind::InvalidOperation, "Node {} execution returned {:?}", def.name(), result).into());
                        }else{
                            // Force update the estimate to match reality
                            if let NodeResult::Frame(bitmap_key) = result {

                                let bitmap_frame_info = ctx.c.borrow_bitmaps()
                                    .map_err(|e| e.at(here!()))?
                                    .try_borrow_mut(bitmap_key)
                                    .map_err(|e| e.at(here!()))?
                                    .frame_info();

                                ctx.weight_mut(next_ix).frame_est = FrameEstimate::Some(bitmap_frame_info);
                            }
                            ctx.weight_mut(next_ix).result = result;
                        }
                        ctx.weight_mut(next_ix).cost.wall_ns += precise_time_ns() - now;
                        ctx.more_frames.get()
                    };

                    self.more_frames = self.more_frames || more_frames;

                    unsafe {
                        if self.c.graph_recording.record_frame_images.unwrap_or(false) {
<<<<<<< HEAD
                            if let NodeResult::Frame(ptr) = self.g
=======
                            if let NodeResult::Frame(bitmap_key) = self.g
>>>>>>> f0ff9bef
                                .node_weight(next_ix)
                                .unwrap()
                                .result {
                                let path = format!("node_frames/job_{}_node_{}.png",
                                                   self.c.debug_job_id,
                                                   self.g.node_weight(next_ix).unwrap().stable_id);
                                let _ = std::fs::create_dir("node_frames");

<<<<<<< HEAD
                                crate::codecs::write_png(&path, &*ptr)
=======

                                let bitmaps = self.c.borrow_bitmaps()
                                    .map_err(|e| e.at(here!()))?;
                                let mut bitmap = bitmaps.try_borrow_mut(bitmap_key)
                                    .map_err(|e| e.at(here!()))?;

                                let bitmap_bgra = bitmap.get_window_u8().unwrap().to_bitmap_bgra()?;

                                crate::codecs::write_png(&path, &bitmap_bgra)
>>>>>>> f0ff9bef
                                    .map_err(|e| e.at(here!()))?;

                            }
                        }
                    }
                }
            }

        }
    }
    fn op_ctx_mut(&mut self) -> OpCtxMut{
        OpCtxMut {
            c: self.c,
            graph: &mut self.g,
            more_frames: Cell::new(false),
        }
    }

    fn graph_fully_executed(&self) -> bool {
        for node in self.g.raw_nodes() {
            if node.weight.result == NodeResult::None {
                return false;
            }
        }
        true
    }

    pub fn last_graph(&self) -> &Graph{
        &self.g
    }


    pub fn collect_encode_results(&self) -> Vec<s::EncodeResult>{
        let mut encodes = Vec::new();
        for node in self.g.raw_nodes() {
            if let crate::flow::definitions::NodeResult::Encoded(ref r) = node.weight.result {
                encodes.push((*r).clone());
            }
        }
        encodes
    }
    pub fn collect_augmented_encode_results(&self, io: &[s::IoObject]) -> Vec<s::EncodeResult>{
        self.collect_encode_results().into_iter().map(|r: s::EncodeResult|{
            if r.bytes == s::ResultBytes::Elsewhere {
                let obj: &s::IoObject = io.iter().find(|obj| obj.io_id == r.io_id).unwrap();//There's gotta be one
                let bytes = match obj.io {
                    s::IoEnum::Filename(ref str) => s::ResultBytes::PhysicalFile(str.to_owned()),
                    s::IoEnum::OutputBase64 => {
                        let slice = self.c.get_output_buffer_slice(r.io_id).map_err(|e| e.at(here!())).unwrap();
                        s::ResultBytes::Base64(slice.to_base64(base64::Config{char_set: base64::CharacterSet::Standard, line_length: None, newline: base64::Newline::LF, pad: true}))
                    },
                    _ => s::ResultBytes::Elsewhere
                };
                s::EncodeResult{
                    bytes,
                    .. r
                }
            }else{
                r
            }

        }).collect::<Vec<s::EncodeResult>>()
    }
}
impl<'a> OpCtxMut<'a> {
    pub fn graph_to_str(&mut self) -> Result<String> {
        let mut vec = Vec::new();
        super::visualize::print_graph(self.c, &mut vec, self.graph, None).unwrap();
        Ok(String::from_utf8(vec).unwrap())
    }
}



use daggy::walker::Walker;
use crate::flow::definitions::NodeResult::Frame;
use crate::codecs::NamedEncoders::LodePngEncoder;


pub fn flow_node_has_dimensions(g: &Graph, node_id: NodeIndex) -> bool {
    g.node_weight(node_id)
        .map(|node| match node.frame_est {
            FrameEstimate::Some(_) => true,
            _ => false,
        })
        .unwrap_or(false)
}

pub fn inputs_estimated(g: &Graph, node_id: NodeIndex) -> bool {
    inputs_estimates(g, node_id).iter().all(|est| match *est {
        FrameEstimate::Some(_) => true,
        _ => false,
    })
}

// -> impl Iterator<Item = FrameEstimate> caused compiler panic

pub fn inputs_estimates(g: &Graph, node_id: NodeIndex) -> Vec<FrameEstimate> {
    g.parents(node_id)
        .iter(g)
        .filter_map(|(_, node_index)| g.node_weight(node_index).map(|w| w.frame_est))
        .collect()
}<|MERGE_RESOLUTION|>--- conflicted
+++ resolved
@@ -502,11 +502,7 @@
 
                     unsafe {
                         if self.c.graph_recording.record_frame_images.unwrap_or(false) {
-<<<<<<< HEAD
-                            if let NodeResult::Frame(ptr) = self.g
-=======
                             if let NodeResult::Frame(bitmap_key) = self.g
->>>>>>> f0ff9bef
                                 .node_weight(next_ix)
                                 .unwrap()
                                 .result {
@@ -515,9 +511,6 @@
                                                    self.g.node_weight(next_ix).unwrap().stable_id);
                                 let _ = std::fs::create_dir("node_frames");
 
-<<<<<<< HEAD
-                                crate::codecs::write_png(&path, &*ptr)
-=======
 
                                 let bitmaps = self.c.borrow_bitmaps()
                                     .map_err(|e| e.at(here!()))?;
@@ -527,7 +520,6 @@
                                 let bitmap_bgra = bitmap.get_window_u8().unwrap().to_bitmap_bgra()?;
 
                                 crate::codecs::write_png(&path, &bitmap_bgra)
->>>>>>> f0ff9bef
                                     .map_err(|e| e.at(here!()))?;
 
                             }
