--- conflicted
+++ resolved
@@ -306,11 +306,7 @@
         let decoders = ctx.get_decoder_io_ids_and_indexes(ix).into_iter().map(|(io_id, ix)| io_id).collect::<Vec<i32>>();
 
         let mut codec = ctx.c.get_codec(io_id).map_err(|e| e.at(here!()))?;
-<<<<<<< HEAD
-        let result = codec.write_frame(ctx.c, &preset,unsafe{ &mut *input_bitmap }, &decoders ).map_err(|e| e.at(here!()))?;
-=======
         let result = codec.write_frame(ctx.c, &preset,input_key, &decoders ).map_err(|e| e.at(here!()))?;
->>>>>>> f0ff9bef
 
 
         Ok(NodeResult::Encoded(result))
