

// intellij-rust flags this anyway
// #![feature(field_init_shorthand)]


#![allow(unused_features)]
#![allow(unused_imports)]
#![allow(dead_code)]
#![allow(unused_variables)]

extern crate petgraph;
extern crate daggy;
extern crate imageflow_types;
extern crate imageflow_c_components;
extern crate imageflow_helpers;
extern crate imageflow_riapi;
extern crate num;

#[macro_use]
extern crate lazy_static;

#[macro_use]
extern crate serde_derive;
extern crate serde_json;
extern crate lcms2;
extern crate libc;
extern crate rustc_serialize;
extern crate uuid;
extern crate imagequant;
extern crate gif;
extern crate smallvec;
extern crate chashmap;
extern crate rgb;
extern crate imgref;
extern crate lodepng;
extern crate mozjpeg;
extern crate mozjpeg_sys;
extern crate evalchroma;
extern crate twox_hash;
extern crate libwebp_sys;

#[macro_use]
pub mod errors;
pub use crate::errors::*;


mod json;
mod flow;
mod context_methods;
mod context;
mod codecs;
mod io;
<<<<<<< HEAD
mod imaging;
=======
pub mod graphics;
>>>>>>> 3a2124ed

pub use crate::context::{Context};
pub use crate::io::IoProxy;
pub use crate::ffi::{IoDirection};
pub use crate::flow::definitions::Graph;
pub use crate::json::JsonResponse;
pub use crate::json::MethodRouter;
pub use crate::codecs::NamedDecoders;
// use std::ops::DerefMut;
pub mod clients;
pub mod ffi;
pub mod parsing;
pub mod test_helpers;
use std::fmt;
use std::borrow::Cow;
use petgraph::graph::NodeIndex;

#[doc(hidden)]
mod internal_prelude {
    #[doc(hidden)]
    pub mod external_without_std {
        pub extern crate imageflow_helpers;

        pub use imageflow_helpers::preludes::from_std::*;
        pub use daggy::{Dag, EdgeIndex, NodeIndex};
        pub use libc::{c_void, c_float, size_t};
        pub extern crate daggy;
        pub extern crate petgraph;
        pub extern crate serde;
        pub extern crate serde_json;
        pub extern crate time;
        pub extern crate libc;
        pub extern crate imageflow_types as s;

    }
    #[doc(hidden)]
    pub mod imageflow_core_all {
        #[doc(no_inline)]
        pub use crate::{Graph, Context, JsonResponse,
                   MethodRouter};
        #[doc(no_inline)]
        pub use crate::{CError, clients, FlowError, Result, ErrorKind};
        #[doc(no_inline)]
        pub use crate::clients::fluent;
    }
    #[doc(hidden)]
    pub mod external {
        #[doc(no_inline)]
        pub use crate::internal_prelude::external_without_std::*;
        pub extern crate std;
    }
    #[doc(hidden)]
    pub mod works_everywhere {
        #[doc(no_inline)]
        pub use crate::{CError, clients, FlowError, Result, ErrorKind};
        #[doc(no_inline)]
        pub use crate::internal_prelude::external::*;
    }
    #[doc(hidden)]
    pub mod default {
        #[doc(no_inline)]
        pub use crate::{Graph, Context, JsonResponse,
                   MethodRouter};
        #[doc(no_inline)]
        pub use crate::internal_prelude::works_everywhere::*;
    }
    #[doc(hidden)]
    pub mod c_components {}
}
#[doc(hidden)]
pub mod for_other_imageflow_crates {
    #[doc(hidden)]
    pub mod preludes {
        #[doc(hidden)]
        pub mod external_without_std {
            #[doc(no_inline)]
            pub use crate::internal_prelude::external_without_std::*;
        }
        #[doc(hidden)]
        pub mod default {
            #[doc(no_inline)]
            pub use crate::internal_prelude::external_without_std::*;
            #[doc(no_inline)]
            pub use crate::internal_prelude::imageflow_core_all::*;
        }
    }
}<|MERGE_RESOLUTION|>--- conflicted
+++ resolved
@@ -51,11 +51,7 @@
 mod context;
 mod codecs;
 mod io;
-<<<<<<< HEAD
-mod imaging;
-=======
 pub mod graphics;
->>>>>>> 3a2124ed
 
 pub use crate::context::{Context};
 pub use crate::io::IoProxy;
